/*
 * Nuts node
 * Copyright (C) 2021 Nuts community
 *
 * This program is free software: you can redistribute it and/or modify
 * it under the terms of the GNU General Public License as published by
 * the Free Software Foundation, either version 3 of the License, or
 * (at your option) any later version.
 *
 * This program is distributed in the hope that it will be useful,
 * but WITHOUT ANY WARRANTY; without even the implied warranty of
 * MERCHANTABILITY or FITNESS FOR A PARTICULAR PURPOSE.  See the
 * GNU General Public License for more details.
 *
 * You should have received a copy of the GNU General Public License
 * along with this program.  If not, see <https://www.gnu.org/licenses/>.
 */

package crypto

import (
	"context"
	"crypto"
	"crypto/ecdsa"
	"crypto/ed25519"
	"crypto/rsa"
	"encoding/json"
	"errors"
	"fmt"
	"github.com/lestrrat-go/jwx/jwa"
	"github.com/lestrrat-go/jwx/jwe"
	"github.com/lestrrat-go/jwx/jwk"
	"github.com/lestrrat-go/jwx/jws"
	"github.com/lestrrat-go/jwx/jwt"
	"github.com/nuts-foundation/nuts-node/audit"
	"github.com/nuts-foundation/nuts-node/crypto/log"
	"github.com/nuts-foundation/nuts-node/crypto/storage/spi"
	"github.com/shengdoushi/base58"
)

// ErrUnsupportedSigningKey is returned when an unsupported private key is used to sign. Currently only ecdsa and rsa keys are supported
var ErrUnsupportedSigningKey = errors.New("signing key algorithm not supported")

var supportedAlgorithms = []jwa.SignatureAlgorithm{jwa.PS256, jwa.PS384, jwa.PS512, jwa.ES256, jwa.ES384, jwa.ES512}

const defaultRsaEncryptionAlgorithm = jwa.RSA_OAEP_256
const defaultEcEncryptionAlgorithm = jwa.ECDH_ES_A256KW
const defaultContentEncryptionAlgorithm = jwa.A256GCM

func isAlgorithmSupported(alg jwa.SignatureAlgorithm) bool {
	for _, curr := range supportedAlgorithms {
		if curr == alg {
			return true
		}
	}
	return false
}

// SignJWT creates a JWT from the given claims and signs it with the given key.
func (client *Crypto) SignJWT(ctx context.Context, claims map[string]interface{}, key interface{}) (string, error) {
	privateKey, kid, err := client.getPrivateKey(ctx, key)
	if err != nil {
		return "", err
	}

	audit.Log(ctx, log.Logger(), audit.CryptoSignJWTEvent).
		Infof("Signing a JWT with key: %s (issuer: %s, subject: %s)", kid, claims["iss"], claims["sub"])

	keyAsJWK, err := jwkKey(privateKey)
	if err != nil {
		return "", err
	}

	if err = keyAsJWK.Set(jwk.KeyIDKey, kid); err != nil {
		return "", err
	}

	return signJWT(keyAsJWK, claims, nil)
}

// SignJWS creates a signed JWS using the indicated key and map of headers and payload as bytes.
func (client *Crypto) SignJWS(ctx context.Context, payload []byte, headers map[string]interface{}, key interface{}, detached bool) (string, error) {
	privateKey, kid, err := client.getPrivateKey(ctx, key)
	if err != nil {
		return "", err
	}

	audit.Log(ctx, log.Logger(), audit.CryptoSignJWSEvent).Infof("Signing a JWS with key: %s", kid)

	return signJWS(payload, headers, privateKey, detached)
}

// EncryptJWE encrypts a payload using the provided public key and key identifier.
func (client *Crypto) EncryptJWE(ctx context.Context, payload []byte, headers map[string]interface{}, publicKey interface{}) (string, error) {
	audit.Log(ctx, log.Logger(), audit.CryptoEncryptJWEEvent).Info("Encrypting a JWE")
	return EncryptJWE(payload, headers, publicKey)
}

// DecryptJWE decrypts a message using the associated private key from the kid header.
func (client *Crypto) DecryptJWE(ctx context.Context, message string) (body []byte, headers map[string]interface{}, err error) {
	msg, err := jwe.Parse([]byte(message))
	if err != nil {
		return nil, nil, err
	}

	protectedHeaders := msg.ProtectedHeaders()
	kid := protectedHeaders.KeyID()
	if len(kid) == 0 {
		return nil, nil, errors.New("kid header not found")
	}
	privateKey, kid, err := client.getPrivateKey(kid)
	if err != nil {
		return nil, nil, err
	}

	audit.Log(ctx, log.Logger(), audit.CryptoDecryptJWEEvent).Infof("Decrypting a JWE with kid: %s", kid)

	body, err = jwe.Decrypt([]byte(message), protectedHeaders.Algorithm(), privateKey)
	if err != nil {
		return nil, nil, err
	}
	headers, err = msg.ProtectedHeaders().AsMap(ctx)
	if err != nil {
		return nil, nil, err
	}
	return body, headers, err
}

func jwkKey(signer crypto.Signer) (key jwk.Key, err error) {
	key, err = jwk.New(signer)
	if err != nil {
		return nil, err
	}

	switch k := signer.(type) {
	case *rsa.PrivateKey:
		key.Set(jwk.AlgorithmKey, jwa.PS256)
	case *ecdsa.PrivateKey:
		var alg jwa.SignatureAlgorithm
		alg, err = ecAlg(k)
		key.Set(jwk.AlgorithmKey, alg)
	default:
		err = errors.New("unsupported signing private key")
	}
	return
}

// signJWT signs claims with the signer and returns the compacted token. The headers param can be used to add additional headers
func signJWT(key jwk.Key, claims map[string]interface{}, headers map[string]interface{}) (token string, err error) {
	var sig []byte
	t := jwt.New()

	for k, v := range claims {
		if err := t.Set(k, v); err != nil {
			return "", err
		}
	}
	hdr := convertHeaders(headers)

	sig, err = jwt.Sign(t, jwa.SignatureAlgorithm(key.Algorithm()), key, jwt.WithHeaders(hdr))
	token = string(sig)

	return
}

// JWTKidAlg parses a JWT, does not validate it and returns the 'kid' and 'alg' headers
func JWTKidAlg(tokenString string) (string, jwa.SignatureAlgorithm, error) {
	j, err := jws.ParseString(tokenString)
	if err != nil {
		return "", "", err
	}

	if len(j.Signatures()) != 1 {
		return "", "", errors.New("incorrect number of signatures in JWT")
	}

	sig := j.Signatures()[0]
	hdrs := sig.ProtectedHeaders()
	return hdrs.KeyID(), hdrs.Algorithm(), nil
}

// PublicKeyFunc defines a function that resolves a public key based on a kid
type PublicKeyFunc func(kid string) (crypto.PublicKey, error)

// ParseJWT parses a token, validates and verifies it.
func ParseJWT(tokenString string, f PublicKeyFunc, options ...jwt.ParseOption) (jwt.Token, error) {
	kid, alg, err := JWTKidAlg(tokenString)
	if err != nil {
		return nil, err
	}

	key, err := f(kid)
	if err != nil {
		return nil, err
	}

	if !isAlgorithmSupported(alg) {
		return nil, fmt.Errorf("token signing algorithm is not supported: %s", alg)
	}

	options = append(options, jwt.WithVerify(alg, key))
	options = append(options, jwt.WithValidate(true))

	return jwt.ParseString(tokenString, options...)
}

// ParseJWS parses a JWS byte array object, validates and verifies it.
// This method returns the value of the payload as byte array, or an error if
// the parsing fails at any level.
func ParseJWS(token []byte, f PublicKeyFunc) (payload []byte, err error) {
	message, err := jws.Parse(token)
	if err != nil {
		return nil, err
	}
	headers, body, _, err := jws.SplitCompact(token)
	if err != nil {
		return nil, err
	}
	signatures := message.Signatures()
	for i := range signatures {
		signature := signatures[i]
		// Get and check the algorithm
		alg := signature.ProtectedHeaders().Algorithm()
		if !isAlgorithmSupported(alg) {
			return nil, fmt.Errorf("token signing algorithm is not supported: %s", alg)
		}
		// Get the verifier for the algorithm
		verifier, err := jws.NewVerifier(alg)
		if err != nil {
			return nil, err
		}
		// Get the key id, and get the associated key
		kid := signature.ProtectedHeaders().KeyID()
		key, err := f(kid)
		if err != nil {
			return nil, err
		}
		// This seems an awkward way of appending 3 arrays.
		var payload []byte
		parts := [][]byte{headers, []byte("."), body}
		for _, part := range parts {
			payload = append(payload, part...)
		}
		err = verifier.Verify(payload, signature.Signature(), key)
		if err != nil {
			return nil, err
		}
	}

	body = message.Payload()
	return body, nil
}

func signJWS(payload []byte, protectedHeaders map[string]interface{}, privateKey crypto.Signer, detachedPayload bool) (string, error) {
	headers := jws.NewHeaders()
	for key, value := range protectedHeaders {
		if err := headers.Set(key, value); err != nil {
			return "", fmt.Errorf("unable to set header %s: %w", key, err)
		}
	}
	privateKeyAsJWK, err := jwkKey(privateKey)
	if err != nil {
		return "", err
	}
	// The JWX library is fine with creating a JWK for a private key (including the private exponents), so
	// we want to make sure the `jwk` header (if present) does not (accidentally) contain a private key.
	// That would lead to the node leaking its private key material in the resulting JWS which would be very, very bad.
	if headers.JWK() != nil {
		var jwkAsPrivateKey crypto.Signer
		if err := headers.JWK().Raw(&jwkAsPrivateKey); err == nil {
			// `err != nil` is good in this case, because that means the key is not assignable to crypto.Signer,
			// which is the interface implemented by all private key types.
			return "", errors.New("refusing to sign JWS with private key in JWK header")
		}
	}
	algo := jwa.SignatureAlgorithm(privateKeyAsJWK.Algorithm())

	var (
		data []byte
	)
	if detachedPayload {
		// Sign JWS with detached payload
		data, err = jws.Sign(nil, algo, privateKey, jws.WithHeaders(headers), jws.WithDetachedPayload(payload))
	} else {
		// Sign normal JWS
		data, err = jws.Sign(payload, algo, privateKey, jws.WithHeaders(headers))
	}
	if err != nil {
		return "", fmt.Errorf("unable to sign JWS %w", err)
	}
	return string(data), nil
}

<<<<<<< HEAD
func EncryptJWE(payload []byte, protectedHeaders map[string]interface{}, publicKey interface{}) (message string, err error) {
	if publicKey == nil {
		return "", errors.New("no publicKey provided")
	}
	json, err := json.Marshal(protectedHeaders)
	if err != nil {
		return "", err
	}
	headers := jwe.NewHeaders()
	err = headers.UnmarshalJSON(json)
	if err != nil {
		return "", err
	}
	// Figure out the KeyEncryptionAlgorithm, give prevalence to the headers
	var alg jwa.KeyEncryptionAlgorithm
	if len(headers.Algorithm().String()) > 0 {
		alg = headers.Algorithm()
	} else {
		alg, err = encryptionAlgorithm(publicKey)
		if err != nil {
			return "", err
		}
	}

	// Figure out the KeyEncryptionAlgorithm, give prevalence to the headers
	enc := defaultContentEncryptionAlgorithm
	if len(headers.ContentEncryption().String()) > 0 {
		enc = headers.ContentEncryption()
	}

	encoded, err := jwe.Encrypt(payload, alg, publicKey, enc, headers.Compression(), jwe.WithProtectedHeaders(headers))
	return string(encoded), err
}

func (client *Crypto) getPrivateKey(key interface{}) (crypto.Signer, string, error) {
=======
func (client *Crypto) getPrivateKey(ctx context.Context, key interface{}) (crypto.Signer, string, error) {
>>>>>>> 0cdf6295
	var kid string
	switch k := key.(type) {
	case exportableKey:
		return k.Signer(), k.KID(), nil
	case Key:
		kid = k.KID()
	case string:
		kid = k
	default:
		return nil, "", errors.New("provided key must be either string or Key")
	}

	privateKey, err := client.storage.GetPrivateKey(ctx, kid)
	if err != nil {
		if errors.Is(err, spi.ErrNotFound) {
			return nil, "", ErrPrivateKeyNotFound
		}
		return nil, "", err
	}
	return privateKey, kid, nil
}

func convertHeaders(headers map[string]interface{}) (hdr jws.Headers) {
	hdr = jws.NewHeaders()

	for k, v := range headers {
		hdr.Set(k, v)
	}
	return
}

func ecAlg(key *ecdsa.PrivateKey) (alg jwa.SignatureAlgorithm, err error) {
	alg, err = ecAlgUsingPublicKey(key.PublicKey)
	return
}

func ecAlgUsingPublicKey(key ecdsa.PublicKey) (alg jwa.SignatureAlgorithm, err error) {
	switch key.Params().BitSize {
	case 256:
		alg = jwa.ES256
	case 384:
		alg = jwa.ES384
	case 521:
		alg = jwa.ES512
	default:
		err = ErrUnsupportedSigningKey
	}
	return
}

// SignatureAlgorithm determines the jwa.SigningAlgorithm for ec/rsa/ed25519 keys.
func SignatureAlgorithm(key crypto.PublicKey) (jwa.SignatureAlgorithm, error) {
	if key == nil {
		return "", errors.New("no key provided")
	}

	var ptr interface{}
	switch v := key.(type) {
	case rsa.PrivateKey:
		ptr = &v
	case rsa.PublicKey:
		ptr = &v
	case ecdsa.PrivateKey:
		ptr = &v
	case ecdsa.PublicKey:
		ptr = &v
	default:
		ptr = v
	}

	switch k := ptr.(type) {
	case *rsa.PrivateKey:
		return jwa.PS256, nil
	case *rsa.PublicKey:
		return jwa.PS256, nil
	case *ecdsa.PrivateKey:
		return ecAlgUsingPublicKey(k.PublicKey)
	case *ecdsa.PublicKey:
		return ecAlgUsingPublicKey(*k)
	case ed25519.PrivateKey:
		return jwa.EdDSA, nil
	case ed25519.PublicKey:
		return jwa.EdDSA, nil
	default:
		return "", fmt.Errorf(`could not determine signature algorithm for key type '%T'`, key)
	}
}

func encryptionAlgorithm(key crypto.PublicKey) (jwa.KeyEncryptionAlgorithm, error) {
	var ptr interface{}
	switch v := key.(type) {
	case crypto.PublicKey:
		ptr = &v
	case rsa.PublicKey:
		ptr = &v
	case ecdsa.PublicKey:
		ptr = &v
	default:
		ptr = v
	}

	switch ptr.(type) {
	case *crypto.PublicKey:
		return defaultEcEncryptionAlgorithm, nil
	case *rsa.PublicKey:
		return defaultRsaEncryptionAlgorithm, nil
	case *ecdsa.PublicKey:
		return defaultEcEncryptionAlgorithm, nil
	default:
		return "", fmt.Errorf("could not determine signature algorithm for key type '%T'", key)
	}
}

// Thumbprint generates a Nuts compatible thumbprint: Base58(SHA256(rfc7638-json))
func Thumbprint(key jwk.Key) (string, error) {
	pkHash, err := key.Thumbprint(crypto.SHA256)
	if err != nil {
		return "", err
	}
	return base58.Encode(pkHash[:], base58.BitcoinAlphabet), nil
}<|MERGE_RESOLUTION|>--- conflicted
+++ resolved
@@ -291,7 +291,6 @@
 	return string(data), nil
 }
 
-<<<<<<< HEAD
 func EncryptJWE(payload []byte, protectedHeaders map[string]interface{}, publicKey interface{}) (message string, err error) {
 	if publicKey == nil {
 		return "", errors.New("no publicKey provided")
@@ -326,10 +325,7 @@
 	return string(encoded), err
 }
 
-func (client *Crypto) getPrivateKey(key interface{}) (crypto.Signer, string, error) {
-=======
 func (client *Crypto) getPrivateKey(ctx context.Context, key interface{}) (crypto.Signer, string, error) {
->>>>>>> 0cdf6295
 	var kid string
 	switch k := key.(type) {
 	case exportableKey:
